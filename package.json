--- conflicted
+++ resolved
@@ -3,13 +3,8 @@
     "displayName": "PlayFab Explorer",
     "description": "%playfab-explorer.description%",
     "license": "SEE LICENSE IN LICENSE.md",
-<<<<<<< HEAD
     "version": "0.1.3",
-    "publisher": "ms-playfab",
-=======
-    "version": "0.1.0",
     "publisher": "Playfab",
->>>>>>> 4b624fa9
     "icon": "resources/playfab.png",
     "repository": {
         "type": "git",
